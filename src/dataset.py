--- conflicted
+++ resolved
@@ -128,14 +128,9 @@
         strand="+",
         multi_ct_target=False,
         position_skip=1,
-<<<<<<< HEAD
-        target_class=GenomicFeatures,
-        target_init_kwargs={},
-=======
         masked_tracks_path=None,
         target_class=GenomicFeatures,
         target_init_kwargs=None,
->>>>>>> 4da4e863
     ):
         self.reference_sequence_path = reference_sequence_path
         self.reference_sequence = self._construct_ref_genome()
@@ -151,24 +146,10 @@
                 for i in self.distinct_features
                 if self._parse_distinct_feature(i)[0] in self.target_features
             ]
-<<<<<<< HEAD
-            if self.feature_thresholds is not None:
-                print(
-                    "Feature thresholds are not implemented for quantitative_features and will be ignored"
-                )
-        else:
-            self.target_class = target_class
-            if target_init_kwargs == {}:
-                target_init_kwargs["input_path"] = target_path
-                target_init_kwargs["feature_thresholds"] = feature_thresholds
-            target_init_kwargs["features"] = self.distinct_features
-            self.target_init_kwargs = target_init_kwargs
-=======
         
         self.target_class = target_class
         target_init_kwargs["features"] = self.distinct_features
         self.target_init_kwargs = target_init_kwargs
->>>>>>> 4da4e863
         self.target = self._construct_target()
 
         if not cell_wise and multi_ct_target:
@@ -257,8 +238,6 @@
         if self.samples_mode:
             self.samples = intervals
         else:
-<<<<<<< HEAD
-=======
             self.center_bin_to_predict = center_bin_to_predict
             bin_radius = int(self.center_bin_to_predict / 2)
             self._start_radius = bin_radius
@@ -268,7 +247,6 @@
             ) // 2
 
 
->>>>>>> 4da4e863
             self.intervals = intervals
             self.intervals_length_sums = [0]
             for chrom, pos_start, pos_end in self.intervals:
@@ -276,10 +254,6 @@
                 self.intervals_length_sums.append(
                     self.intervals_length_sums[-1] + interval_length
                 )
-<<<<<<< HEAD
-=======
-
->>>>>>> 4da4e863
         if self.cell_wise:
             if self.multi_ct_target:
                 self.target_size = self.target_mask.size
@@ -539,19 +513,7 @@
         return Genome(self.reference_sequence_path)
 
     def _construct_target(self):
-<<<<<<< HEAD
-        if self.quantitative_features:
-            feature_path = dict(
-                [line.strip().split("\t") for line in open(self.target_path)]
-            )
-            feature_path = [feature_path[feature] for feature in self.distinct_features]
-
-            return qGenomicFeatures(self.distinct_features, feature_path)
-        else:
-            return self.target_class(**self.target_init_kwargs)
-=======
         return self.target_class(**self.target_init_kwargs)
->>>>>>> 4da4e863
 
     def _parse_distinct_feature(self, distinct_feature):
         """
@@ -715,12 +677,6 @@
     # which is not multiprocessing-safe, see:
     # https://github.com/mdshw5/pyfaidx/issues/167#issuecomment-667591513
     dataset.reference_sequence = dataset._construct_ref_genome()
-<<<<<<< HEAD
-    # and similarly for targets (as they use bigWig file handlers)
-    # which are not multiprocessing-safe, see
-    # see https://github.com/deeptools/pyBigWig/issues/74#issuecomment-439520821
-    dataset.target = dataset._construct_target()
-=======
     # and similarly for targets (as they use bigWig file handlers
     # for quantitative features, which are not multiprocessing-safe,
     # see https://github.com/deeptools/pyBigWig/issues/74#issuecomment-439520821 )
@@ -728,5 +684,4 @@
     
     # some tests indicate that after re-initialization of the dataset unused data loader are not
     # cleared from memory. I hope this will fix this problem
-    gc.collect()
->>>>>>> 4da4e863
+    gc.collect()