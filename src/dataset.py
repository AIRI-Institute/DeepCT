--- conflicted
+++ resolved
@@ -134,12 +134,9 @@
         strand="+",
         multi_ct_target=False,
         position_skip=1,
-<<<<<<< HEAD
         masked_tracks_path=None,
-=======
         target_class=GenomicFeatures,
         target_init_kwargs=None,
->>>>>>> 7c64d495
     ):
         self.reference_sequence_path = reference_sequence_path
         self.reference_sequence = self._construct_ref_genome()
@@ -150,30 +147,19 @@
         self.feature_thresholds = feature_thresholds
         self.quantitative_features = quantitative_features
         self.quantitative_features_agg_function = quantitative_features_agg_function
-        if quantitative_features:
-            # for quantitative_features opening feature file and looking for feature costs a lot of time
-            # so we won't keep those celltype-feature combintations where feature is not in target_features
-            self.distinct_features = [
+        
+        # we won't keep those tracks (i.e celltype-feature combintations)
+        # where feature is not in target_features
+        self.distinct_features = [
                 i
                 for i in self.distinct_features
                 if self._parse_distinct_feature(i)[0] in self.target_features
             ]
-            if self.feature_thresholds is not None:
-                print(
-                    "Feature thresholds are not implemented for quantitative_features and will be ignored"
-                )
-<<<<<<< HEAD
-        self.target = self._construct_target(quantitative_features,
-                                             quantitative_features_agg_function
-                                             )
-=======
-            self.target = self._construct_target()
-        else:
-            self.target_class = target_class
-            target_init_kwargs["features"] = self.distinct_features
-            self.target_init_kwargs = target_init_kwargs
-            self.target = self._construct_target()
->>>>>>> 7c64d495
+        
+        self.target_class = target_class
+        target_init_kwargs["features"] = self.distinct_features
+        self.target_init_kwargs = target_init_kwargs
+        self.target = self._construct_target()
 
         if not cell_wise and multi_ct_target:
             raise ValueError("cell_wise=True must be used when multi_ct_target=True")
@@ -201,8 +187,7 @@
                 self.distinct_features
             ):
                 feature_name, cell_type = self._parse_distinct_feature(distinct_feature)
-                if feature_name not in self.target_features:
-                    continue
+                assert feature_name in self.target_features
                 if cell_type not in self._cell_types:
                     self._cell_types.append(cell_type)
 
@@ -228,7 +213,6 @@
                 self.target_mask = (
                     self._feature_indices_by_cell_type_index != _FEATURE_NOT_PRESENT
                 )
-<<<<<<< HEAD
                 measures_tracks = np.array(self.target_mask)
                 masked_tracks = []
                 if masked_tracks_path is not None:
@@ -263,9 +247,6 @@
                 assert len(self.masked_measured_tracks[0]) + \
                        len(self.unmasked_measured_tracks[0]) == \
                         len(self.distinct_features)
-=======
-            #np.save('/home/jovyan/vector_indices_by_matrix_index.npy', self._feature_indices_by_cell_type_index)
->>>>>>> 7c64d495
 
         self.position_skip = position_skip
 
@@ -500,24 +481,8 @@
     def _construct_ref_genome(self):
         return Genome(self.reference_sequence_path)
 
-<<<<<<< HEAD
-    def _construct_target(self, quantitative_features,
-                                quantitative_features_agg_function):
-        if quantitative_features:
-=======
     def _construct_target(self):
-        if self.quantitative_features:
->>>>>>> 7c64d495
-            feature_path = dict(
-                [line.strip().split("\t") for line in open(self.target_path)]
-            )
-            feature_path = [feature_path[feature] for feature in self.distinct_features]
-
-            return qGenomicFeatures(self.distinct_features, 
-                                    feature_path,
-                                    agg_function = quantitative_features_agg_function)
-        else:
-            return self.target_class(**self.target_init_kwargs)
+        return self.target_class(**self.target_init_kwargs)
 
     def _parse_distinct_feature(self, distinct_feature):
         """
@@ -681,16 +646,11 @@
     # which is not multiprocessing-safe, see:
     # https://github.com/mdshw5/pyfaidx/issues/167#issuecomment-667591513
     dataset.reference_sequence = dataset._construct_ref_genome()
-    # and similarly for targets (as they use bigWig file handlers)
-    # which are not multiprocessing-safe, see
-    # see https://github.com/deeptools/pyBigWig/issues/74#issuecomment-439520821
-<<<<<<< HEAD
-    dataset.target = dataset._construct_target(dataset.quantitative_features,
-                                                dataset.quantitative_features_agg_function)
+    # and similarly for targets (as they use bigWig file handlers
+    # for quantitative features, which are not multiprocessing-safe,
+    # see https://github.com/deeptools/pyBigWig/issues/74#issuecomment-439520821 )
+    dataset.target = dataset._construct_target()
     
-    # some tests indicates that after re-initialization of the dataset unused data loader are not
-    # cleared from memory. This is experimental feature aiming to fix this problem
-    gc.collect()
-=======
-    dataset.target = dataset._construct_target()
->>>>>>> 7c64d495
+    # some tests indicate that after re-initialization of the dataset unused data loader are not
+    # cleared from memory. I hope this will fix this problem
+    gc.collect()